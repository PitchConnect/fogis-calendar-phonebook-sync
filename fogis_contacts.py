"""FOGIS Contacts Management Module.

This module manages contacts from FOGIS (Swedish Football Association)
and synchronizes them with Google Contacts.
"""

import logging
import os
import time  # Import time for sleep

import google.auth

# Import dotenv for loading environment variables from .env file
from dotenv import load_dotenv
from google.auth.transport.requests import Request
from google.oauth2 import credentials, service_account
from google_auth_oauthlib.flow import InstalledAppFlow
from googleapiclient.discovery import build
from googleapiclient.errors import HttpError

# Import token manager for unified authentication
import token_manager

# Load environment variables from .env file
load_dotenv()


SCOPES = [
    "https://www.googleapis.com/auth/calendar",
    "https://www.googleapis.com/auth/contacts",
]

CREDENTIALS_FILE = "credentials.json"

MAX_RETRIES_GOOGLE_API = 5
BACKOFF_FACTOR_GOOGLE_API = 2
BASE_DELAY_GOOGLE_API = 60  # Increased base delay to 60 seconds for quota errors!
DELAY_BETWEEN_CONTACT_CALLS = 1  # Increased delay between calls to 1 second!


def authorize_google_people():
    """
    Authorizes access to the Google People API using unified token management.

    This function now uses the same token management system as the calendar sync
    to ensure consistent OAuth token handling and proper container path support.

    Returns:
        google.oauth2.credentials.Credentials: Valid credentials or None if authentication fails
    """
    try:
        # Use configurable token path (same as calendar sync)
        token_path = os.environ.get("TOKEN_PATH", "token.json")
        logging.info("🔐 Google People API authentication in progress...")
        logging.info(f"📁 Using token path: {token_path}")

        # Try to load existing credentials using the same approach as calendar sync
        creds = None
        if os.path.exists(token_path):
            try:
                logging.info("📁 Token file found, attempting to load OAuth credentials...")
                creds = google.oauth2.credentials.Credentials.from_authorized_user_file(
                    token_path, SCOPES
                )
                logging.info("✅ Successfully loaded Google People credentials from %s", token_path)
            except Exception as e:
                logging.error("❌ Error loading OAuth credentials from %s: %s", token_path, e)
                logging.info("🔄 Will attempt to use token manager fallback")
                creds = None

        # If no credentials loaded from file, try token manager
        if not creds:
            logging.info("🔄 Attempting to load credentials via token manager...")
            try:
                creds = token_manager.load_token()
                if creds:
                    logging.info("✅ Successfully loaded credentials via token manager")
                else:
                    logging.warning("⚠️ Token manager returned no credentials")
            except Exception as e:
                logging.error("❌ Error loading credentials via token manager: %s", e)

        # Validate and refresh credentials if needed
        if creds:
            if not creds.valid:
                if creds.expired and creds.refresh_token:
                    try:
                        logging.info("🔄 Refreshing expired Google People API credentials...")
                        creds.refresh(google.auth.transport.requests.Request())

                        # Save refreshed credentials back to token file
                        try:
                            with open(token_path, "w", encoding="utf-8") as token_file:
                                token_file.write(creds.to_json())
                            logging.info("💾 Refreshed credentials saved to %s", token_path)
                        except Exception as save_e:
                            logging.warning("⚠️ Failed to save refreshed credentials: %s", save_e)

                        logging.info("✅ Google People API credentials successfully refreshed")
                    except Exception as refresh_e:
                        logging.error(
                            "❌ Failed to refresh Google People API credentials: %s", refresh_e
                        )
                        creds = None
                else:
                    logging.error(
<<<<<<< HEAD
                        "Failed to get new credentials after refresh failure: %s",
                        inner_e,
=======
                        "❌ Credentials are invalid and cannot be refreshed (no refresh token)"
>>>>>>> 58130750
                    )
                    creds = None

        if creds and creds.valid:
            logging.info("✅ Google People API authentication established")
            return creds
        else:
            logging.error("❌ Failed to obtain valid Google People API credentials")
            logging.error("💡 This may be due to:")
            logging.error("   - Missing or invalid token file at: %s", token_path)
            logging.error("   - Expired credentials without refresh token")
            logging.error("   - OAuth scope mismatch")
            logging.error("   - Container path configuration issues")
            return None

    except Exception as e:
        logging.exception("❌ Unexpected error during Google People API authorization: %s", e)
        return None


def find_or_create_referees_group(service):
    """Finds the 'Referees' group or creates it if it doesn't exist."""
    group_name = "Referees"

    for attempt in range(MAX_RETRIES_GOOGLE_API):  # Retry loop
        try:
            results = service.contactGroups().list(pageSize=10).execute()
            groups = results.get("contactGroups", [])
            logging.info("  - Contact groups fetched")

            for group in groups:
                if group["name"] == group_name:
                    logging.info(
                        f"  - Existing '{group_name}' group found with ID: {group['resourceName']}"
                    )
                    return group["resourceName"]

            logging.info("  - '%s' group not found, creating...", group_name)
            group_body = {"contactGroup": {"name": group_name}}
            create_result = service.contactGroups().create(body=group_body).execute()
            new_group_id = create_result["resourceName"]
            logging.info("  - Created new '%s' group with ID: %s", group_name, new_group_id)
            return new_group_id

        except HttpError as error:
            if error.resp.status == 429:  # Quota exceeded
                if attempt < MAX_RETRIES_GOOGLE_API - 1:
                    delay = BASE_DELAY_GOOGLE_API * (BACKOFF_FACTOR_GOOGLE_API**attempt)
                    logging.warning(
                        f"Google People API Quota exceeded, retrying in {delay} seconds... "
                        f"(Attempt {attempt + 1}/{MAX_RETRIES_GOOGLE_API})"
                    )
                    time.sleep(delay)
                else:
                    logging.error(
                        f"Google People API Quota exceeded, max retries reached. Error: {error}"
                    )
                    print(f"Full error details: {error.content.decode()}")
                    return None  # Return None to indicate failure
            else:  # Other HTTP errors
                logging.error("An HTTP error occurred: %s", error)
                print(f"Full error details: {error.content.decode()}")
                return None
        except Exception as e:
            logging.exception("An unexpected error occurred while finding or creating group: %s", e)
            return None
        time.sleep(DELAY_BETWEEN_CONTACT_CALLS)  # Rate limiting delay
    return None  # Return None if all retries fail


def process_referees(match):
    """
    Manages referees contacts with unified authentication and enhanced error logging.

    This function now uses the same authentication system as calendar sync
    to ensure consistent OAuth token handling.

    Args:
        match (dict): Match data containing referee information in 'domaruppdraglista'

    Returns:
        bool: True if processing completed successfully, False if authentication failed
    """
    logging.info("🏃‍♂️ Starting referee contact processing...")

    # Check if match has referee data
    referees = match.get("domaruppdraglista", [])
    if not referees:
        logging.info("ℹ️ No referees found in match data, skipping contact processing")
        return True

    logging.info(f"📋 Found {len(referees)} referees to process")

    # Authenticate with Google People API using unified system
    creds = authorize_google_people()
    if not creds:
        logging.error("❌ Failed to obtain Google People API credentials for referee processing")
        logging.error("💡 Contact processing cannot continue without valid authentication")
        return False

    logging.info("✅ Google People API authentication successful")

    # Get the user's referee number from environment variable
    user_referee_number = os.environ.get("USER_REFEREE_NUMBER")
    if user_referee_number:
        logging.info(
            f"👤 User referee number set to {user_referee_number}, will skip updating this contact"
        )

    try:
        service = build("people", "v1", credentials=creds)
        logging.info("🔧 Google People API service built successfully")

        processed_count = 0
        skipped_count = 0
        error_count = 0

        for referee in match["domaruppdraglista"]:
            name = referee.get("personnamn", "Unknown")
            phone = referee.get("mobiltelefon", "")
            referee_number = referee.get("domarnr", "")

            logging.info(f"👤 Processing referee: {name} (#{referee_number})")

            # Skip updating the current user's contact
            if user_referee_number and referee_number == user_referee_number:
                logging.info(
                    f"⏭️ Skipping contact update for current user: {name} (Referee #{referee_number})"
                )
                skipped_count += 1
                continue

            try:
                existing_contact = find_contact_by_name_and_phone(service, name, phone, referee)

                if existing_contact:
                    update_google_contact(service, existing_contact["resourceName"], referee)
                    logging.info("✅ Updated contact for referee: %s", name)
                    processed_count += 1
                else:
                    group_id = find_or_create_referees_group(service)
                    if group_id:
                        create_google_contact(service, referee, group_id)
                        logging.info("✅ Created contact for referee: %s", name)
                        processed_count += 1
                    else:
                        logging.error(
                            "❌ Could not find or create Referees group, skipping contact creation for %s",
                            name,
                        )
                        error_count += 1

            except Exception as e:
                logging.exception("❌ Error managing contact for referee %s: %s", name, e)
                error_count += 1

        # Summary logging
        total_referees = len(referees)
        logging.info("📊 Contact processing summary:")
        logging.info(f"   Total referees: {total_referees}")
        logging.info(f"   Processed: {processed_count}")
        logging.info(f"   Skipped: {skipped_count}")
        logging.info(f"   Errors: {error_count}")

        if error_count > 0:
            logging.warning(f"⚠️ Contact processing completed with {error_count} errors")
        else:
            logging.info("✅ Contact processing completed successfully")

        return True

    except Exception as e:
        logging.exception("❌ Unexpected error occurred building Google People service: %s", e)
        logging.error("💡 This may be due to:")
        logging.error("   - Invalid or expired OAuth credentials")
        logging.error("   - Google People API service unavailable")
        logging.error("   - Network connectivity issues")
        return False


def find_contact_by_name_and_phone(service, name, phone, referee):
    """Finds a contact in Google Contacts by domarNr, or fallback to phone number."""
    domar_nr = referee.get("domarnr")

    # --- Lookup by externalId (FogisId=DomarNr) with Pagination and Retry ---
    if domar_nr:
        fogis_external_id_value = f"FogisId=DomarNr={domar_nr}"

        for attempt in range(MAX_RETRIES_GOOGLE_API):
            try:
                all_connections = []
                request = (
                    service.people()
                    .connections()
                    .list(
                        resourceName="people/me",
                        personFields="names,phoneNumbers,externalIds",
                        pageSize=1000,
                    )
                )
                while request:
                    results = request.execute()
                    connections = results.get("connections", [])
                    all_connections.extend(connections)
                    request = service.people().connections().list_next(request, results)

                if all_connections:
                    for person in all_connections:
                        if "externalIds" in person:
                            for external_id in person["externalIds"]:
                                if (
                                    external_id.get("type") == "account"
                                    and external_id.get("value") == fogis_external_id_value
                                ):
                                    logging.info(
                                        f"  - Contact found by FogisId=DomarNr: {domar_nr}"
                                    )
                                    return person
                break  # Break retry loop if successful (or not found)

            except HttpError as error:
                if error.resp.status == 429:  # Quota exceeded - MORE AGGRESSIVE BACKOFF
                    if attempt < MAX_RETRIES_GOOGLE_API - 1:
                        delay = BASE_DELAY_GOOGLE_API * (
                            BACKOFF_FACTOR_GOOGLE_API**attempt
                        )  # Using increased BASE_DELAY
                        logging.warning(
                            f"Google People API Quota exceeded (FogisId lookup), retrying in {delay} seconds... "
                            f"(Attempt {attempt + 1}/{MAX_RETRIES_GOOGLE_API})"
                        )
                        time.sleep(delay)
                    else:
                        logging.error(
                            f"Google People API Quota exceeded (FogisId lookup), max retries reached. Error: {error}"
                        )
                        print(
                            f"   Full error details (FogisId paginated lookup): {error.content.decode()}"
                        )
                        break
                else:  # Other HTTP errors - LESS AGGRESSIVE (or no) BACKOFF if needed
                    logging.error("An HTTP error occurred during FogisId lookup: %s", error)
                    print(
                        f"   Full error details (FogisId paginated lookup): {error.content.decode()}"
                    )
                    break
            except Exception as e:
                logging.exception(
                    f"An unexpected error occurred during FogisId lookup (paginated): {e}"
                )
                return None
            time.sleep(DELAY_BETWEEN_CONTACT_CALLS)  # Rate limiting delay

    # --- Fallback Lookup by Phone Number with Pagination and Retry ---
    for attempt in range(MAX_RETRIES_GOOGLE_API):
        try:
            all_connections = []
            request = (
                service.people()
                .connections()
                .list(
                    resourceName="people/me",
                    personFields="names",
                    pageSize=1000,  # phoneNumbers',
                )
            )
            while request:
                results = request.execute()
                connections = results.get("connections", [])
                all_connections.extend(connections)
                request = service.people().connections().list_next(request, results)

            if all_connections:
                for person in all_connections:
                    if "phoneNumbers" in person:
                        for phone_number in person["phoneNumbers"]:
                            if phone_number["value"] == phone:
                                logging.info(
                                    f"  - Contact found by phone number (fallback, paginated): {phone}"
                                )
                                return person
                logging.info(
                    f"  - Contact not found for name '{name}' and phone '{phone}' (paginated search)"
                )
                return None  # Not found by either method
            break  # Break retry loop if successful (or not found)

        except HttpError as error:
            if error.resp.status == 429:  # Quota exceeded - MORE AGGRESSIVE BACKOFF
                if attempt < MAX_RETRIES_GOOGLE_API - 1:
                    delay = BASE_DELAY_GOOGLE_API * (
                        BACKOFF_FACTOR_GOOGLE_API**attempt
                    )  # Using increased BASE_DELAY
                    logging.warning(
                        f"Google People API Quota exceeded (phone lookup), retrying in {delay} seconds... "
                        f"(Attempt {attempt + 1}/{MAX_RETRIES_GOOGLE_API})"
                    )
                    time.sleep(delay)
                else:
                    logging.error(
                        f"Google People API Quota exceeded (phone lookup), max retries reached. Error: {error}"
                    )
                    print(
                        f"   Full error details (phone paginated lookup): {error.content.decode()}"
                    )
                    return None
            else:  # Other HTTP errors - LESS AGGRESSIVE (or no) BACKOFF if needed
                logging.error(
                    f"An HTTP error occurred during phone number lookup (paginated): {error}"
                )
                print(f"   Full error details (phone paginated lookup): {error.content.decode()}")
                return None
        except Exception as e:
            logging.exception(
                f"An unexpected error occurred during phone number lookup (paginated): {e}"
            )
            return None
        time.sleep(DELAY_BETWEEN_CONTACT_CALLS)  # Rate limiting delay
    return None


def update_google_contact(service, contact_id, referee):
    """Updates a contact in Google Contacts."""
    for attempt in range(MAX_RETRIES_GOOGLE_API):
        try:
            # Retrieve the existing contact information
            existing_contact = (
                service.people()
                .get(
                    resourceName=contact_id,
                    personFields="names,phoneNumbers,emailAddresses,organizations,addresses",
                )
                .execute()
            )

            existing_etag = existing_contact["etag"]

            updated_names = existing_contact.get("names", [])
            updated_phone_numbers = existing_contact.get("phoneNumbers", [])
            updated_email_addresses = existing_contact.get("emailAddresses", [])
            updated_organizations = existing_contact.get("organizations", [])
            updated_addresses = existing_contact.get("addresses", [])

            if referee["mobiltelefon"]:
                new_phone_number = {"value": referee["mobiltelefon"], "type": "mobile"}
                if (
                    not updated_phone_numbers
                    or updated_phone_numbers[0].get("value") != referee["mobiltelefon"]
                ):
                    updated_phone_numbers = [new_phone_number]

            updated_contact_data = {
                "etag": existing_etag,
                "names": updated_names,
                "phoneNumbers": updated_phone_numbers,
                "emailAddresses": updated_email_addresses,
                "organizations": updated_organizations,
                "addresses": updated_addresses,
            }

            service.people().updateContact(
                resourceName=contact_id,
                body=updated_contact_data,
                updatePersonFields="names,phoneNumbers,emailAddresses,organizations,addresses",
            ).execute()

            logging.info(
                f"  - Updated contact for referee: {referee['personnamn']} with ID: {contact_id}"
            )
            return contact_id  # Return contact id on success

        except HttpError as error:
            if error.resp.status == 429:  # Quota exceeded - MORE AGGRESSIVE BACKOFF
                if attempt < MAX_RETRIES_GOOGLE_API - 1:
                    delay = BASE_DELAY_GOOGLE_API * (
                        BACKOFF_FACTOR_GOOGLE_API**attempt
                    )  # Using increased BASE_DELAY
                    logging.warning(
                        f"Google People API Quota exceeded (contact update), retrying in {delay} seconds... "
                        f"(Attempt {attempt + 1}/{MAX_RETRIES_GOOGLE_API})"
                    )
                    time.sleep(delay)
                else:
                    logging.error(
                        f"Google People API Quota exceeded (contact update), max retries reached. Error: {error}"
                    )
                    print(f"   Full error details (contact update): {error.content.decode()}")
                    return None  # Return None on max retries
            elif (
                error.resp.status == 400
                and 'Invalid personFields mask path: "notes"' in error.content.decode()
            ):
                logging.warning(
                    f"Ignoring error 400 - Invalid personFields path 'notes'. "
                    f"Proceeding without updating notes. Full error: {error}"
                )
                return contact_id  # Return contact id and proceed without notes - specific error handling
            else:  # Other HTTP errors - LESS AGGRESSIVE (or no) BACKOFF if needed
                logging.error("An HTTP error occurred updating contact %s: %s", contact_id, error)
                print(f"   Full error details (contact update): {error.content.decode()}")
                return None  # Return None for other errors
        except Exception as e:
            logging.exception("An unexpected error occurred while updating contact: %s", e)
            return None
        time.sleep(DELAY_BETWEEN_CONTACT_CALLS)  # Rate limiting delay
    return None  # Return None if all retries fail


def create_contact_data(referee, match_date_str=None):
    """Creates a Google Contact data structure from referee information."""
    contact_data = {
        "names": [
            {
                "displayName": referee["personnamn"],
                "givenName": (referee["personnamn"].split()[0] if referee["personnamn"] else ""),
                "familyName": (referee["personnamn"].split()[-1] if referee["personnamn"] else ""),
            }
        ],
        "phoneNumbers": [{"value": referee["mobiltelefon"], "type": "mobile"}],
        "emailAddresses": [{"value": referee["epostadress"], "type": "work"}],
        "addresses": [
            {
                "formattedValue": f"{referee['adress']}, {referee['postnr']} {referee['postort']}, {referee['land']}",
                "streetAddress": referee["adress"],
                "postalCode": referee["postnr"],
                "city": referee["postort"],
                "country": referee["land"],
                "type": "home",
            }
        ],
        "externalIds": [{"value": f"FogisId=DomarNr={referee['domarnr']}", "type": "account"}],
    }

    if match_date_str:
        contact_data["importantDates"] = [
            {
                "label": "Refereed Until",
                "dateTime": {
                    "year": int(match_date_str.split("-")[0]),
                    "month": int(match_date_str.split("-")[1]),
                    "day": int(match_date_str.split("-")[2]),
                },
                "type": "other",
            }
        ]

    contact_data["phoneNumbers"] = [
        number for number in contact_data.get("phoneNumbers", []) if number.get("value")
    ]
    contact_data["emailAddresses"] = [
        email for email in contact_data.get("emailAddresses", []) if email.get("value")
    ]
    contact_data["organizations"] = [
        org for org in contact_data.get("organizations", []) if org.get("title")
    ]
    contact_data["addresses"] = [
        addr for addr in contact_data.get("addresses", []) if addr.get("formattedValue")
    ]
    contact_data["externalIds"] = [
        ext_id for ext_id in contact_data.get("externalIds", []) if ext_id.get("value")
    ]

    return contact_data


def find_contact_by_phone(service, phone):
    """Finds a contact in Google Contacts by phone number."""
    for attempt in range(MAX_RETRIES_GOOGLE_API):
        try:
            results = (
                service.people()
                .connections()
                .list(
                    resourceName="people/me",
                    personFields="names,phoneNumbers",
                    pageSize=100,
                )
                .execute()
            )
            connections = results.get("connections", [])

            if connections:
                for person in connections:
                    if "phoneNumbers" in person:
                        for phone_number in person["phoneNumbers"]:
                            if phone_number["value"] == phone:
                                logging.info(
                                    f"  - Existing contact found for phone number: {phone}"
                                )
                                return person
            return (
                None  # Return None if not found in this attempt, will retry or finally return None
            )

        except HttpError as error:
            if error.resp.status == 429:  # Quota exceeded - MORE AGGRESSIVE BACKOFF
                if attempt < MAX_RETRIES_GOOGLE_API - 1:
                    delay = BASE_DELAY_GOOGLE_API * (BACKOFF_FACTOR_GOOGLE_API**attempt)
                    logging.warning(
                        f"Google People API Quota exceeded (find_contact_by_phone), retrying in {delay} seconds... "
                        f"(Attempt {attempt + 1}/{MAX_RETRIES_GOOGLE_API})"
                    )
                    time.sleep(delay)
                else:
                    logging.error(
                        f"Google People API Quota exceeded (find_contact_by_phone), max retries reached. Error: {error}"
                    )
                    print(
                        f"   Full error details (find_contact_by_phone): {error.content.decode()}"
                    )
                    return None  # Return None if max retries reached
            else:  # Other HTTP errors - LESS AGGRESSIVE (or no) BACKOFF if needed
                logging.error("An HTTP error occurred in find_contact_by_phone(): %s", error)
                print(f"   Full error details (find_contact_by_phone): {error.content.decode()}")
                return None  # Return None for other errors
        except Exception as e:
            logging.exception("An unexpected error occurred in find_contact_by_phone(): %s", e)
            return None
        time.sleep(DELAY_BETWEEN_CONTACT_CALLS)  # Rate limiting delay
    return None  # Return None if all retries fail


def create_google_contact(service, referee, group_id):
    """Creates a new contact in Google Contacts and adds it to the specified group."""
    contact_data = create_contact_data(referee)

    for attempt in range(MAX_RETRIES_GOOGLE_API):
        try:
            person = service.people().createContact(body=contact_data).execute()
            contact_id = person["resourceName"]
            logging.info(
                f"  - Created contact for referee: {referee['personnamn']} with ID: {contact_id}"
            )

            if group_id:
                try:
                    service.contactGroups().members().modify(
                        resourceName=group_id, body={"resourceNamesToAdd": [contact_id]}
                    ).execute()
                    logging.info(
                        f"  - Added contact '{referee['personnamn']}' to 'Referees' group."
                    )
                except HttpError as e:
                    if e.resp.status == 400:
                        logging.warning(
                            f"  - Contact '{referee['personnamn']}' already in group or invalid group ID."
                        )
                    else:
                        raise
                except Exception as e:
                    logging.error("  - Error adding contact to 'Referees' group: %s", e)
            return contact_id  # Return contact id on success

        except HttpError as error:
            if error.resp.status == 429:  # Quota exceeded - MORE AGGRESSIVE BACKOFF
                if attempt < MAX_RETRIES_GOOGLE_API - 1:
                    delay = BASE_DELAY_GOOGLE_API * (
                        BACKOFF_FACTOR_GOOGLE_API**attempt
                    )  # Using increased BASE_DELAY
                    logging.warning(
                        f"Google People API Quota exceeded (contact creation), retrying in {delay} seconds... "
                        f"(Attempt {attempt + 1}/{MAX_RETRIES_GOOGLE_API})"
                    )
                    time.sleep(delay)
                elif error.resp.status == 409:  # Conflict - contact already exists
                    logging.warning(
                        f"  - Contact for referee '{referee['personnamn']}' already exists (Conflict Error 409). "
                        f"Skipping creation, finding existing by phone for group add."
                    )
                    existing_contact = find_contact_by_phone(service, referee["mobiltelefon"])
                    if existing_contact:
                        return existing_contact[
                            "resourceName"
                        ]  # Return existing contact id on conflict

                    return None  # Failed to create or find existing in conflict case

                else:  # Quota exceeded, but max retries reached
                    logging.error(
                        f"Google People API Quota exceeded (contact creation), max retries reached. Error: {error}"
                    )
                    print(f"   Full error details (contact creation): {error.content.decode()}")
                    return None  # Return None on max retries
            elif (
                error.resp.status == 409
            ):  # 409 is conflict, contact already exists - handle gracefully
                logging.warning(
                    f"  - Contact for referee '{referee['personnamn']}' already exists (Conflict Error 409). "
                    f"Skipping creation, finding existing by phone."
                )
                existing_contact = find_contact_by_phone(service, referee["mobiltelefon"])
                if existing_contact:
                    return existing_contact[
                        "resourceName"
                    ]  # Return existing contact id on conflict

                return None  # Failed to create or find existing in conflict case
            else:  # Other HTTP errors
                logging.error("An HTTP error occurred during contact creation: %s", error)
                print(f"   Full error details (contact creation): {error.content.decode()}")
                return None  # Return None for other errors
        except Exception as e:
            logging.exception("An unexpected error occurred while creating contact: %s", e)
            return None
        time.sleep(DELAY_BETWEEN_CONTACT_CALLS)  # Rate limiting delay
    return None  # Return None if all retries fail


def test_google_contacts_connection(service):
    """Test the connection to Google People API."""
    for attempt in range(MAX_RETRIES_GOOGLE_API):
        try:
            results = (
                service.people()
                .connections()
                .list(
                    resourceName="people/me",
                    personFields="names,phoneNumbers",
                    pageSize=10,
                )
                .execute()
            )

            connections = results.get("connections", [])
            if connections:
                logging.info(
                    "Connection established: Google People API is working and can access personal contacts!"
                )
                return True

            logging.warning(
                "Successfully connected to Google People API, but no contacts found in your list."
            )
            return True  # Still successful connection

        except HttpError as error:
            if error.resp.status == 429:  # Quota exceeded - MORE AGGRESSIVE BACKOFF
                if attempt < MAX_RETRIES_GOOGLE_API - 1:
                    delay = BASE_DELAY_GOOGLE_API * (BACKOFF_FACTOR_GOOGLE_API**attempt)
                    logging.warning(
                        f"Google People API Quota exceeded (connection test), retrying in {delay} seconds... "
                        f"(Attempt {attempt + 1}/{MAX_RETRIES_GOOGLE_API})"
                    )
                    time.sleep(delay)
                else:
                    logging.error(
                        f"Google People API Quota exceeded (connection test), max retries reached. Error: {error}"
                    )
                    print(f"   Full error details (connection test): {error.content.decode()}")
                    return False  # Return False if max retries reached
            else:  # Other HTTP errors - LESS AGGRESSIVE (or no) BACKOFF if needed
                logging.error("HTTPError during People API test: %s", error)
                print(f"Full error details: {error.content.decode()}")
                return False  # Return False for other errors
        except Exception as e:
            logging.exception(
                f"An unexpected error occurred during People API connection test: {e}"
            )
            return False
        time.sleep(DELAY_BETWEEN_CONTACT_CALLS)  # Rate limiting delay
    return False  # Return False if all retries fail<|MERGE_RESOLUTION|>--- conflicted
+++ resolved
@@ -104,12 +104,7 @@
                         creds = None
                 else:
                     logging.error(
-<<<<<<< HEAD
-                        "Failed to get new credentials after refresh failure: %s",
-                        inner_e,
-=======
                         "❌ Credentials are invalid and cannot be refreshed (no refresh token)"
->>>>>>> 58130750
                     )
                     creds = None
 
