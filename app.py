--- conflicted
+++ resolved
@@ -40,13 +40,9 @@
 @app.route("/health", methods=["GET"])
 @handle_calendar_errors("health_check", "health")
 def health_check():
-<<<<<<< HEAD
     """Optimized health check endpoint with minimal logging."""
     start_time = time.time()
-=======
-    """Health check endpoint for Docker healthcheck."""
-    logger.info("Health check requested")
->>>>>>> 9c612138
+
     try:
         # Check if we can access the data directory
         if not os.path.exists("data"):
