--- conflicted
+++ resolved
@@ -1592,11 +1592,8 @@
     args = MagicMock()
     args.delete = False
     args.fresh_sync = False
-<<<<<<< HEAD
-=======
     args.force_calendar = False
     args.force_all = False
->>>>>>> 33aa0d62
 
     with patch.dict(
         fogis_calendar_sync.config_dict,
