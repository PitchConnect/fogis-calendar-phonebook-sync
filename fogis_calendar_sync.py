--- conflicted
+++ resolved
@@ -596,17 +596,13 @@
                         .get("matchHash")
                     )
 
-<<<<<<< HEAD
-                if existing_hash == match_hash and not args.fresh_sync:
-=======
                 # Check if calendar data has changed
                 force_calendar = (
                     getattr(args, "force_calendar", False)
                     or getattr(args, "force_all", False)
                     or args.fresh_sync
                 )
-                if existing_calendar_hash == calendar_hash and not force_calendar:
->>>>>>> 33aa0d62
+                if existing_hash == match_hash and not force_calendar:
                     logging.info(
                         f"Match {match_id}: No calendar changes detected, skipping update."
                     )
@@ -623,7 +619,6 @@
                         .execute()
                     )
                     logging.info("Updated event: %s", updated_event["summary"])  # Use logging
-<<<<<<< HEAD
                     if (
                         not args.delete or args.fresh_sync
                     ):  # Process contacts unless delete-only mode
@@ -633,9 +628,7 @@
                             logging.error(
                                 "Error during referee processing: --- check logs in fogis_contacts.py --- "
                             )  # Logging error if process_referees fails
-=======
                     return True  # Calendar sync successful
->>>>>>> 33aa0d62
             else:
                 # Create new event
                 event = (
@@ -644,7 +637,6 @@
                     .execute()
                 )  # Use config_dict['CALENDAR_ID']
                 logging.info("Created event: %s", event["summary"])  # Use logging
-<<<<<<< HEAD
                 if not args.delete or args.fresh_sync:  # Process contacts unless delete-only mode
                     if not process_referees(
                         match
@@ -652,9 +644,7 @@
                         logging.error(
                             "Error during referee processing: --- check logs in fogis_contacts.py --- "
                         )  # Logging error if process_referees fails
-=======
                 return True  # Calendar sync successful
->>>>>>> 33aa0d62
 
         except HttpError as error:
             logging.error(
@@ -682,8 +672,7 @@
         help="Force complete reprocessing of both calendar events and referee contacts, regardless of cached state.",
     )
     parser.add_argument(
-<<<<<<< HEAD
-=======
+    parser.add_argument(
         "--force-calendar",
         action="store_true",
         help="Force reprocessing of calendar events only, ignoring calendar cache.",
@@ -699,7 +688,6 @@
         help="Force reprocessing of both calendar events and contacts, ignoring all caches.",
     )
     parser.add_argument(
->>>>>>> 33aa0d62
         "--download", action="store_true", help="Downloads data from FOGIS to local."
     )
     parser.add_argument(
@@ -787,31 +775,6 @@
             )
             return  # Exit if People API doesn't work
 
-<<<<<<< HEAD
-        # Load the old matches from a file (unless fresh-sync is requested)
-        if args.fresh_sync:
-            logging.info("🔄 Fresh sync requested - clearing all cached match data")
-            old_matches = {}
-            # Also clear the cache file
-            try:
-                if os.path.exists(config_dict["MATCH_FILE"]):
-                    os.remove(config_dict["MATCH_FILE"])
-                    logging.info("📁 Cleared match cache file for fresh sync")
-            except Exception as e:
-                logging.warning("Failed to clear cache file: %s", e)
-        else:
-            try:
-                with open(config_dict["MATCH_FILE"], "r", encoding="utf-8") as f:
-                    old_matches = json.load(f)
-            except FileNotFoundError:
-                logging.warning(
-                    "Match file not found: %s. Starting with empty match list.",
-                    config_dict["MATCH_FILE"],
-                )
-                old_matches = {}
-            except Exception as e:
-                logging.warning("An unexpected error occurred while loading old matches: %s", e)
-=======
         # Initialize dual cache system
         calendar_cache_file = config_dict["MATCH_FILE"]  # Keep existing file for calendar cache
         contact_cache_file = calendar_cache_file.replace(".json", "_contacts.json")
@@ -868,7 +831,6 @@
                 old_matches = {}
             except Exception as e:
                 logging.warning("Error loading calendar cache: %s", e)
->>>>>>> 33aa0d62
                 old_matches = {}
 
         # Delete orphaned events (events with syncTag that are not in the match_list)
@@ -893,17 +855,6 @@
 
         for match in match_list:
             match_id = str(match["matchid"])
-<<<<<<< HEAD
-            match_hash = generate_match_hash(match)
-
-            if (
-                not args.fresh_sync
-                and match_id in old_matches
-                and old_matches[match_id] == match_hash
-            ):
-                logging.info("Match %s: No changes detected, skipping sync.", match_id)
-                continue  # Skip to the next match
-=======
             calendar_hash = generate_calendar_hash(match)
 
             # 1. Handle calendar sync independently
@@ -913,7 +864,6 @@
                 or match_id not in old_matches
                 or old_matches[match_id] != calendar_hash
             )
->>>>>>> 33aa0d62
 
             calendar_updated = False
             if calendar_needs_sync:
